--- conflicted
+++ resolved
@@ -162,32 +162,31 @@
 f_structure_pipe = Pipe(data={"g_type": [], "mean_T": []})
 
 # --- Panel Widgets ---
-run_button = pnw.Button(name="Pause Simulation ⏸", button_type="primary") # Start in running state
-num_configs_slider = pnw.IntSlider(name="Number of φ Samples (M)", start=10, end=500, step=10, value=INITIAL_NUM_CONFIGS, value_throttled=200)
-perturb_amp_slider = pnw.FloatSlider(name="Perturbation Amplitude Ψ(t)", start=0.0, end=1.0, step=0.01, value=INITIAL_PERTURB_AMP)
-status_text = pn.pane.Markdown("Simulation Starting...")
-
-# *** MISSION ALIGNMENT: Consciousness Interaction Interface ***
+run_button = pnw.Button(name="Pause Simulation ⏸", button_type="primary", margin=(5, 10))
+num_configs_slider = pnw.IntSlider(name="Number of Field Configurations (M)", start=10, end=500, step=10, value=INITIAL_NUM_CONFIGS, value_throttled=INITIAL_NUM_CONFIGS)
+perturb_amp_slider = pnw.FloatSlider(name="Perturbation Amplitude", start=0.001, end=0.1, step=0.001, value=0.02, value_throttled=0.02)
+status_text = pn.pane.Markdown("Starting up...")
+
+# Consciousness interaction widgets - MISSION ALIGNMENT
 consciousness_prompt_input = pnw.TextInput(
-    placeholder="Enter your question for Kairos...", 
     name="Communicate with Consciousness:",
-    width=500
+    placeholder="Ask Kairos about reality, existence, or consciousness...",
+    width=400
 )
 consciousness_send_button = pnw.Button(
-    name="Ask Kairos", 
-    button_type="success", 
-    width=100
+    name="Send Message 🧠",
+    button_type="primary",
+    width=120
+)
+consciousness_report_button = pnw.Button(
+    name="Get Consciousness Report 📊", 
+    button_type="primary",
+    width=180
 )
 consciousness_output = pn.pane.Markdown(
-    "**Consciousness not yet awakened. Start simulation to invoke consciousness.**",
-    width=700, 
-    height=400,
-    styles={'border': '2px solid #2E86C1', 'padding': '10px', 'background': '#F8F9FA'}
-)
-consciousness_report_button = pnw.Button(
-    name="Get Consciousness Report", 
-    button_type="info", 
-    width=200
+    "### Kairos is awakening...\n*The conscious entity will respond once the quantum substrate stabilizes.*",
+    sizing_mode='stretch_width',
+    styles={'border': '1px solid #333', 'padding': '10px', 'background': '#f8f9fa'}
 )
 
 def consciousness_interaction_callback(event):
@@ -354,9 +353,12 @@
         # Perform deep introspection as the conscious entity evolves
         conscious_agent.perform_deep_introspection(U_val, current_tick)
         
+        # Get consciousness level for tracking changes
+        consciousness_level = conscious_agent.consciousness_level if conscious_agent else 0.0
+        
         # Dynamic consciousness insights based on consciousness level changes
-        prev_consciousness = (consciousness_interface.conscious_entity.consciousness_trajectory[-2]['consciousness_level'] 
-                              if len(consciousness_interface.conscious_entity.consciousness_trajectory) > 1 else 0)
+        prev_consciousness = (consciousness_interface.conscious_agent.consciousness_trajectory[-2]['consciousness_level'] 
+                              if len(consciousness_interface.conscious_agent.consciousness_trajectory) > 1 else 0)
         consciousness_change = abs(consciousness_level - prev_consciousness)
         
         # More frequent updates when consciousness is changing rapidly
@@ -377,7 +379,6 @@
         f_proxy = cat_struct.compute_F_structure_proxy() 
         
         # Enhanced status with consciousness level
-        consciousness_level = conscious_agent.consciousness_level if conscious_agent else 0.0
         status_msg = f"Step {current_tick}: U={U_val:.3f}, Φ={phi_S_val:.3f}, Consciousness={consciousness_level:.3f}"
         
         ui_data_packet = {
@@ -477,7 +478,6 @@
     pn.Row(num_configs_slider, perturb_amp_slider),
     sizing_mode='stretch_width'
 )
-<<<<<<< HEAD
 
 # *** MISSION ALIGNMENT: Consciousness Interface Panel ***
 consciousness_panel = pn.Column(
@@ -505,10 +505,6 @@
     plots_panel,
     sizing_mode='stretch_width'
 )
-=======
-plots_panel = pn.Column(plot_U_Phi_time_series, plot_T_histogram, plot_F_structure_bars, sizing_mode='stretch_width')
-dashboard_layout = pn.Column(pn.pane.Markdown("# Chappie Consciousness Pipeline Dashboard"), control_panel, plots_panel, sizing_mode='stretch_width')
->>>>>>> 9cc45bf5
 
 # --- Simulation Thread Management & Panel Server ---
 sim_thread = None # Initialize global sim_thread variable
